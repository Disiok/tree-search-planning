import copy
import math
import time

import gym
import numpy
import ray
import torch

import models


@ray.remote
class SelfPlay:
    """
    Class which run in a dedicated thread to play games and save them to the replay-buffer.
    """

    def __init__(self, initial_checkpoint, Game, config, seed):
        self.config = config
        self.game = Game(seed)

        # Fix random generator seed
        numpy.random.seed(seed)
        torch.manual_seed(seed)

        # Initialize the network
        self.model = models.MuZeroNetwork(self.config)
        self.model.set_weights(initial_checkpoint["weights"])
        self.model.to(torch.device("cuda" if torch.cuda.is_available() else "cpu"))
        self.model.eval()

    def continuous_self_play(self, shared_storage, replay_buffer, test_mode=False):
        while ray.get(
            shared_storage.get_info.remote("training_step")
        ) < self.config.training_steps and not ray.get(
            shared_storage.get_info.remote("terminate")
        ):
            self.model.set_weights(ray.get(shared_storage.get_info.remote("weights")))

            if not test_mode:
                game_history = self.play_game(
                    self.config.visit_softmax_temperature_fn(
                        trained_steps=ray.get(
                            shared_storage.get_info.remote("training_step")
                        )
                    ),
                    self.config.temperature_threshold,
                    False,
                    "self",
                    0,
                )

                replay_buffer.save_game.remote(game_history, shared_storage)

            else:
                # Take the best action (no exploration) in test mode
                game_history = self.play_game(
                    0,
                    self.config.temperature_threshold,
                    False,
                    "self" if len(self.config.players) == 1 else self.config.opponent,
                    self.config.muzero_player,
                )

                # Save to the shared storage
                shared_storage.set_info.remote(
                    {
                        "episode_length": len(game_history.action_history) - 1,
                        "total_reward": sum(game_history.reward_history),
                        "mean_value": numpy.mean(
                            [value for value in game_history.root_values if value]
                        ),
                    }
                )
                if 1 < len(self.config.players):
                    shared_storage.set_info.remote(
                        {
                            "muzero_reward": sum(
                                reward
                                for i, reward in enumerate(game_history.reward_history)
                                if game_history.to_play_history[i - 1]
                                == self.config.muzero_player
                            ),
                            "opponent_reward": sum(
                                reward
                                for i, reward in enumerate(game_history.reward_history)
                                if game_history.to_play_history[i - 1]
                                != self.config.muzero_player
                            ),
                        }
                    )

            # Managing the self-play / training ratio
            if not test_mode and self.config.self_play_delay:
                time.sleep(self.config.self_play_delay)
            if not test_mode and self.config.ratio:
                while (
                    ray.get(shared_storage.get_info.remote("training_step"))
                    / max(
                        1, ray.get(shared_storage.get_info.remote("num_played_steps"))
                    )
                    < self.config.ratio
                    and ray.get(shared_storage.get_info.remote("training_step"))
                    < self.config.training_steps
                    and not ray.get(shared_storage.get_info.remote("terminate"))
                ):
                    time.sleep(0.5)

        self.close_game()

    def play_game(
        self, temperature, temperature_threshold, render, opponent, muzero_player, save_gif=False
    ):
        """
        Play one game with actions based on the Monte Carlo tree search at each moves.
        """
        game_history = GameHistory()
        observation = self.game.reset()
        game_history.action_history.append(0)
        game_history.observation_history.append(observation)
        game_history.reward_history.append(0)
        game_history.to_play_history.append(self.game.to_play())

        done = False

        if render:
            self.game.render()

        if save_gif:
            self.game.render_rgb()

        with torch.no_grad():
            while (
                not done and len(game_history.action_history) <= self.config.max_moves
            ):
                assert (
                    len(numpy.array(observation).shape) == 3
                ), f"Observation should be 3 dimensionnal instead of {len(numpy.array(observation).shape)} dimensionnal. Got observation of shape: {numpy.array(observation).shape}"
                assert (
                    numpy.array(observation).shape == self.config.observation_shape
                ), f"Observation should match the observation_shape defined in MuZeroConfig. Expected {self.config.observation_shape} but got {numpy.array(observation).shape}."
                stacked_observations = game_history.get_stacked_observations(
                    -1,
                    self.config.stacked_observations,
                )

                # Choose the action
                if opponent == "self" or muzero_player == self.game.to_play():
                    if hasattr(self.config, "dynamics_model") and self.config.dynamics_model == "perfect":
                        root, mcts_info = AZMCTS(self.config).run(
                            self.model,
                            self.game,
                            game_history,
                            self.game.legal_actions(),
                            self.game.to_play(),
                            True,
                        )
                    else:
                        root, mcts_info = MCTS(self.config).run(
                            self.model,
                            stacked_observations,
                            self.game.legal_actions(),
                            self.game.to_play(),
                            True,
                        )

                    action = self.select_action(
                        root,
                        temperature
                        if not temperature_threshold
                        or len(game_history.action_history) < temperature_threshold
                        else 0,
                    )

                    if render:
                        print(f'Tree depth: {mcts_info["max_tree_depth"]}')
                        print(
                            f"Root value for player {self.game.to_play()}: {root.value():.2f}"
                        )
                else:
                    action, root = self.select_opponent_action(
                        opponent, stacked_observations, game_history
                    )

                observation, reward, done = self.game.step(action)

                if render:
                    print(f"Played action: {self.game.action_to_string(action)}")
                    self.game.render()
                
                if save_gif:
                    self.game.render_rgb()

                game_history.store_search_statistics(root, self.config.action_space)

                # Next batch
                game_history.action_history.append(action)
                game_history.observation_history.append(observation)
                game_history.reward_history.append(reward)
                game_history.to_play_history.append(self.game.to_play())
                # NOTE(suo): keep track of how many times we interacted with the real environment
                #            mcts_info['n_env_interactions'] is for environment interactions during MCTS for AlphaZero
                #            extra + 1 for stepping with the final selected action
                game_history.n_env_interactions_history.append(mcts_info['n_env_interactions'] + 1)

        if save_gif:
            self.game.save_gif()

        return game_history

    def close_game(self):
        self.game.close()

    def select_opponent_action(self, opponent, stacked_observations, game_history):
        """
        Select opponent action for evaluating MuZero level.
        """
        if opponent == "human":
            if hasattr(self.config, "dynamics_model") and self.config.dynamics_model == "perfect":
                root, mcts_info = AZMCTS(self.config).run(
                    self.model,
                    self.game,
                    game_history,
                    self.game.legal_actions(),
                    self.game.to_play(),
                    True,
                )
            else:
                root, mcts_info = MCTS(self.config).run(
                    self.model,
                    stacked_observations,
                    self.game.legal_actions(),
                    self.game.to_play(),
                    True,
                )
            print(f'Tree depth: {mcts_info["max_tree_depth"]}')
            print(f"Root value for player {self.game.to_play()}: {root.value():.2f}")
            print(
                f"Player {self.game.to_play()} turn. MuZero suggests {self.game.action_to_string(self.select_action(root, 0))}"
            )
            return self.game.human_to_action(), root
        elif opponent == "expert":
            return self.game.expert_agent(), None
        elif opponent == "random":
            assert (
                self.game.legal_actions()
            ), f"Legal actions should not be an empty array. Got {self.game.legal_actions()}."
            assert set(self.game.legal_actions()).issubset(
                set(self.config.action_space)
            ), "Legal actions should be a subset of the action space."

            return numpy.random.choice(self.game.legal_actions()), None
        else:
            raise NotImplementedError(
                'Wrong argument: "opponent" argument should be "self", "human", "expert" or "random"'
            )

    @staticmethod
    def select_action(node, temperature):
        """
        Select action according to the visit count distribution and the temperature.
        The temperature is changed dynamically with the visit_softmax_temperature function
        in the config.
        """
        visit_counts = numpy.array(
            [child.visit_count for child in node.children.values()], dtype="int32"
        )
        actions = [action for action in node.children.keys()]
        if temperature == 0:
            action = actions[numpy.argmax(visit_counts)]
        elif temperature == float("inf"):
            action = numpy.random.choice(actions)
        else:
            # See paper appendix Data Generation
            visit_count_distribution = visit_counts ** (1 / temperature)
            visit_count_distribution = visit_count_distribution / sum(
                visit_count_distribution
            )
            action = numpy.random.choice(actions, p=visit_count_distribution)

        return action


# Game independent
class MCTS:
    """
    Core Monte Carlo Tree Search algorithm.
    To decide on an action, we run N simulations, always starting at the root of
    the search tree and traversing the tree according to the UCB formula until we
    reach a leaf node.
    """

    def __init__(self, config):
        self.config = config

    def run(
        self,
        model,
        observation,
        legal_actions,
        to_play,
        add_exploration_noise,
        override_root_with=None,
    ):
        """
        At the root of the search tree we use the representation function to obtain a
        hidden state given the current observation.
        We then run a Monte Carlo Tree Search using only action sequences and the model
        learned by the network.
        """
        if override_root_with:
            root = override_root_with
            root_predicted_value = None
        else:
            root = Node(0)
            observation = (
                torch.tensor(observation)
                .float()
                .unsqueeze(0)
                .to(next(model.parameters()).device)
            )
            (
                root_predicted_value,
                reward,
                _,
                policy_logits,
                _,
                hidden_state,
            ) = model.initial_inference(observation)
            root_predicted_value = models.support_to_scalar(
                root_predicted_value, self.config.support_size
            ).item()
            reward = models.support_to_scalar(reward, self.config.support_size).item()
            assert (
                legal_actions
            ), f"Legal actions should not be an empty array. Got {legal_actions}."
            assert set(legal_actions).issubset(
                set(self.config.action_space)
            ), "Legal actions should be a subset of the action space."
            root.expand(
                legal_actions,
                to_play,
                reward,
                policy_logits,
                hidden_state,
            )

        if add_exploration_noise:
            root.add_exploration_noise(
                dirichlet_alpha=self.config.root_dirichlet_alpha,
                exploration_fraction=self.config.root_exploration_fraction,
            )

        min_max_stats = MinMaxStats()

        max_tree_depth = 0
        for _ in range(self.config.num_simulations):
            virtual_to_play = to_play
            node = root
            search_path = [node]
            current_tree_depth = 0

            while node.expanded():
                current_tree_depth += 1
                action, node = self.select_child(node, min_max_stats)
                search_path.append(node)

                # Players play turn by turn
                if virtual_to_play + 1 < len(self.config.players):
                    virtual_to_play = self.config.players[virtual_to_play + 1]
                else:
                    virtual_to_play = self.config.players[0]

            # Inside the search tree we use the dynamics function to obtain the next hidden
            # state given an action and the previous hidden state
            parent = search_path[-2]
            value, reward, terminal, policy_logits, reconstruction, hidden_state = model.recurrent_inference(
                parent.hidden_state,
                torch.tensor([[action]]).to(parent.hidden_state.device),
            )
            value = models.support_to_scalar(value, self.config.support_size).item()
            reward = models.support_to_scalar(reward, self.config.support_size).item()
            is_terminal = terminal.item() >= 0.  # hard threshold to determine terminal state

            # only expand node if we're not at a terminal state
            # or if we don't actually use the is_terminal prediction
            if (
                not is_terminal
                or not (hasattr(self.config, "mask_absorbing_states") and self.config.mask_absorbing_states)
            ):
                node.expand(
                    self.config.action_space,
                    virtual_to_play,
                    reward,
                    policy_logits,
                    hidden_state,
                )
                self.backpropagate(search_path, value, virtual_to_play, min_max_stats)
                max_tree_depth = max(max_tree_depth, current_tree_depth)
            else:
                self.backpropagate(search_path, 0., virtual_to_play, min_max_stats)
                max_tree_depth = max(max_tree_depth, current_tree_depth)

        extra_info = {
            "max_tree_depth": max_tree_depth,
            "root_predicted_value": root_predicted_value,
            "n_env_interactions": 0  # MuZero does not interact with the environment during MCTS
        }
        return root, extra_info

    def select_child(self, node, min_max_stats):
        """
        Select the child with the highest UCB score.
        """
        max_ucb = max(
            self.ucb_score(node, child, min_max_stats)
            for action, child in node.children.items()
        )
        action = numpy.random.choice(
            [
                action
                for action, child in node.children.items()
                if self.ucb_score(node, child, min_max_stats) == max_ucb
            ]
        )
        return action, node.children[action]

    def ucb_score(self, parent, child, min_max_stats):
        """
        The score for a node is based on its value, plus an exploration bonus based on the prior.
        """
        pb_c = (
            math.log(
                (parent.visit_count + self.config.pb_c_base + 1) / self.config.pb_c_base
            )
            + self.config.pb_c_init
        )
        pb_c *= math.sqrt(parent.visit_count) / (child.visit_count + 1)

        prior_score = pb_c * child.prior

        if child.visit_count > 0:
            # Mean value Q
            value_score = min_max_stats.normalize(
                child.reward
                + self.config.discount
                * (child.value() if len(self.config.players) == 1 else -child.value())
            )
        else:
            value_score = 0

        return prior_score + value_score

    def backpropagate(self, search_path, value, to_play, min_max_stats):
        """
        At the end of a simulation, we propagate the evaluation all the way up the tree
        to the root.
        """
        if len(self.config.players) == 1:
            for node in reversed(search_path):
                node.value_sum += value
                node.visit_count += 1
                min_max_stats.update(node.reward + self.config.discount * node.value())

                value = node.reward + self.config.discount * value

        elif len(self.config.players) == 2:
            for node in reversed(search_path):
                node.value_sum += value if node.to_play == to_play else -value
                node.visit_count += 1
                min_max_stats.update(node.reward + self.config.discount * -node.value())

                value = (
                    -node.reward if node.to_play == to_play else node.reward
                ) + self.config.discount * value

        else:
            raise NotImplementedError("More than two player mode not implemented.")


class Node:
    def __init__(self, prior):
        self.visit_count = 0
        self.to_play = -1
        self.prior = prior
        self.value_sum = 0
        self.children = {}
        self.hidden_state = None
        self.reward = 0

    def expanded(self):
        return len(self.children) > 0

    def value(self):
        if self.visit_count == 0:
            return 0
        return self.value_sum / self.visit_count

    def expand(self, actions, to_play, reward, policy_logits, hidden_state):
        """
        We expand a node using the value, reward and policy prediction obtained from the
        neural network.
        """
        self.to_play = to_play
        self.reward = reward
        self.hidden_state = hidden_state

        policy_values = torch.softmax(
            torch.tensor([policy_logits[0][a] for a in actions]), dim=0
        ).tolist()
        policy = {a: policy_values[i] for i, a in enumerate(actions)}
        for action, p in policy.items():
            self.children[action] = Node(p)

    def add_exploration_noise(self, dirichlet_alpha, exploration_fraction):
        """
        At the start of each search, we add dirichlet noise to the prior of the root to
        encourage the search to explore new actions.
        """
        actions = list(self.children.keys())
        noise = numpy.random.dirichlet([dirichlet_alpha] * len(actions))
        frac = exploration_fraction
        for a, n in zip(actions, noise):
            self.children[a].prior = self.children[a].prior * (1 - frac) + n * frac


class GameHistory:
    """
    Store only usefull information of a self-play game.
    """

    def __init__(self):
        self.observation_history = []
        self.action_history = []
        self.reward_history = []
        self.to_play_history = []
        self.child_visits = []
        self.root_values = []
        self.reanalysed_predicted_root_values = None
        # For PER
        self.priorities = None
        self.game_priority = None
        self.n_env_interactions_history = []

    def store_search_statistics(self, root, action_space):
        # Turn visit count from root into a policy
        if root is not None:
            sum_visits = sum(child.visit_count for child in root.children.values())
            self.child_visits.append(
                [
                    root.children[a].visit_count / sum_visits
                    if a in root.children
                    else 0
                    for a in action_space
                ]
            )

            self.root_values.append(root.value())
        else:
            self.root_values.append(None)

    def get_stacked_observations(self, index, num_stacked_observations):
        """
        Generate a new observation with the observation at the index position
        and num_stacked_observations past observations and actions stacked.

        NOTE(kwong): This code is duplicated below. But we'll leave it here so
        that we don't introduce new bugs to the existing MuZero implementation.
        """
        # Convert to positive index
        index = index % len(self.observation_history)

        stacked_observations = self.observation_history[index].copy()
        for past_observation_index in reversed(
            range(index - num_stacked_observations, index)
        ):
            if 0 <= past_observation_index:
                previous_observation = numpy.concatenate(
                    (
                        self.observation_history[past_observation_index],
                        [
                            numpy.ones_like(stacked_observations[0])
                            * self.action_history[past_observation_index + 1]
                        ],
                    )
                )
            else:
                previous_observation = numpy.concatenate(
                    (
                        numpy.zeros_like(self.observation_history[index]),
                        [numpy.zeros_like(stacked_observations[0])],
                    )
                )

            stacked_observations = numpy.concatenate(
                (stacked_observations, previous_observation)
            )

        return stacked_observations


def _get_stacked_observations(observations, actions, index, num_stacked_observations):
    # Convert to positive index
    index = index % len(observations)

    stacked_observations = observations[index].copy()
    for past_observation_index in reversed(
        range(index - num_stacked_observations, index)
    ):
        if 0 <= past_observation_index:
            previous_observation = numpy.concatenate(
                (
                    observations[past_observation_index],
                    [
                        numpy.ones_like(stacked_observations[0])
                        * actions[past_observation_index + 1]
                    ],
                )
            )
        else:
            previous_observation = numpy.concatenate(
                (
                    numpy.zeros_like(observations[index]),
                    [numpy.zeros_like(stacked_observations[0])],
                )
            )

        stacked_observations = numpy.concatenate(
            (stacked_observations, previous_observation)
        )

    return stacked_observations



class MinMaxStats:
    """
    A class that holds the min-max values of the tree.
    """

    def __init__(self):
        self.maximum = -float("inf")
        self.minimum = float("inf")

    def update(self, value):
        self.maximum = max(self.maximum, value)
        self.minimum = min(self.minimum, value)

    def normalize(self, value):
        if self.maximum > self.minimum:
            # We normalize only when we have set the maximum and minimum values
            return (value - self.minimum) / (self.maximum - self.minimum)
        return value


def _safe_deepcopy_env(obj):
    """Return a deepcopy of the environmnet, but without copying its viewer."""
    cls = obj.__class__
    result = cls.__new__(cls)
    memo = {id(obj): result}
    for k, v in obj.__dict__.items():
        if k not in ['viewer', 'automatic_rendering_callback', 'automatic_record_callback', 'grid_render']:
            if isinstance(v, gym.Env):
                setattr(result, k, _safe_deepcopy_env(v))
            else:
                setattr(result, k, copy.deepcopy(v, memo=memo))
        else:
            setattr(result, k, None)
    return result


class AZMCTS(MCTS):
    r"""MCTS algorithm adapted to AlphaZero.
    
    NOTE(kwong): This class works for HighwayEnv only.
    """

    def run(
        self,
        model,
        game,
        game_history,
        legal_actions,
        to_play,
        add_exploration_noise,
        override_root_with=None,
    ):
        r"""Run MCTS for a number of simulations."""
        n_env_interactions = 0
        if override_root_with:
            root = override_root_with
            root_predicted_value = None
        else:
            root = Node(0)
            observation = _get_stacked_observations(
                game_history.observation_history,
                game_history.action_history,
                -1,
                self.config.stacked_observations
            )
            observation = (
                torch.tensor(observation)
                .float()
                .unsqueeze(0)
                .to(next(model.parameters()).device)
            )
            (
                _,
                _,
                _,
                policy_logits,
                _,
                _
            ) = model.initial_inference(observation)
            assert (
                legal_actions
            ), f"Legal actions should not be an empty array. Got {legal_actions}."
            assert set(legal_actions).issubset(
                set(self.config.action_space)
            ), "Legal actions should be a subset of the action space."

            hidden_state = (
                game.env.simplify(),  # NOTE(kwong): This works for highway-env only.
                game_history.observation_history[-1],
                game_history.action_history[-1],
                False
            )
            root.expand(
                legal_actions,
                to_play,
                0.,  # no rewards at the root node
                policy_logits,
                hidden_state,  # hidden state of the game
            )

        if add_exploration_noise:
            root.add_exploration_noise(
                dirichlet_alpha=self.config.root_dirichlet_alpha,
                exploration_fraction=self.config.root_exploration_fraction,
            )

        min_max_stats = MinMaxStats()

        max_tree_depth = 0
        for _ in range(self.config.num_simulations):
            node = root

            terminal = False
            search_path = [node]
            current_tree_depth = 0
            virtual_to_play = to_play

            while node.expanded() and not terminal:
                current_tree_depth += 1
                action, node = self.select_child(node, min_max_stats)
                if node.expanded():
                    _, _, _, terminal = node.hidden_state
                search_path.append(node)

                # Players play turn by turn
                if virtual_to_play + 1 < len(self.config.players):
                    virtual_to_play = self.config.players[virtual_to_play + 1]
                else:
                    virtual_to_play = self.config.players[0]

            if not terminal:
<<<<<<< HEAD
                state, _, _, _ = search_path[-2].hidden_state
                next_state = _safe_deepcopy_env(state)
                observation, reward, terminal, _ = next_state.step(action)
                n_env_interactions += 1
=======
                parent_state, _, _, _ = search_path[-2].hidden_state
                parent_state_copy = _safe_deepcopy_env(parent_state)
                observation, reward, terminal, _ = parent_state_copy.step(action)
                next_state = parent_state_copy  # changed due to step above
>>>>>>> 0ac49c32
                next_hidden_state = (next_state, observation, action, terminal)

                # first node in search_path (root) is already in observation_history
                # last node in search_path (current node) is not expanded yet
                observation = _get_stacked_observations(
                    game_history.observation_history + [n.hidden_state[1] for n in search_path[1:-1]] + [observation],
                    game_history.action_history + [n.hidden_state[2] for n in search_path[1:-1]] + [action],
                    -1,
                    self.config.stacked_observations
                )
                observation = (
                    torch.tensor(observation)
                    .float()
                    .unsqueeze(0)
                    .to(next(model.parameters()).device)
                )
                value, _, _, policy_logits, _, _ = model.initial_inference(observation)
                value = models.support_to_scalar(value, self.config.support_size).item()
                node.expand(
                    self.config.action_space,
                    virtual_to_play,
                    reward,  # reward of action leading to this node
                    policy_logits,
                    next_hidden_state,  # new hidden state
                )
            else:
                value = 0.  # terminal states have no value

            self.backpropagate(search_path, value, virtual_to_play, min_max_stats)
            max_tree_depth = max(max_tree_depth, current_tree_depth)

        extra_info = {
            "max_tree_depth": max_tree_depth,
            "root_predicted_value": None,
            "n_env_interactions": n_env_interactions,
        }
        return root, extra_info<|MERGE_RESOLUTION|>--- conflicted
+++ resolved
@@ -765,17 +765,10 @@
                     virtual_to_play = self.config.players[0]
 
             if not terminal:
-<<<<<<< HEAD
-                state, _, _, _ = search_path[-2].hidden_state
-                next_state = _safe_deepcopy_env(state)
-                observation, reward, terminal, _ = next_state.step(action)
-                n_env_interactions += 1
-=======
-                parent_state, _, _, _ = search_path[-2].hidden_state
                 parent_state_copy = _safe_deepcopy_env(parent_state)
                 observation, reward, terminal, _ = parent_state_copy.step(action)
                 next_state = parent_state_copy  # changed due to step above
->>>>>>> 0ac49c32
+                n_env_interactions += 1
                 next_hidden_state = (next_state, observation, action, terminal)
 
                 # first node in search_path (root) is already in observation_history
