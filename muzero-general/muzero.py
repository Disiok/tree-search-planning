import numpy as np
import copy
import importlib
import math
import os
import pickle
import sys
import time
from glob import glob

import nevergrad
import numpy
import ray
import torch
from torch.utils.tensorboard import SummaryWriter

import diagnose_model
import models
import replay_buffer
import self_play
import self_play_risk_sensitive
import self_play_local_risk_sensitive
import self_play_local
import self_play_stochastic
import self_play_local_stochastic
import shared_storage
import trainer
import wandb


class MuZero:
    """
    Main class to manage MuZero.

    Args:
        game_name (str): Name of the game module, it should match the name of a .py file
        in the "./games" directory.

        config (dict, MuZeroConfig, optional): Override the default config of the game.

        split_resources_in (int, optional): Split the GPU usage when using concurent muzero instances.

    Example:
        >>> muzero = MuZero("cartpole")
        >>> muzero.train()
        >>> muzero.test(render=True)
    """

    def __init__(self, game_name, config=None, split_resources_in=1, remote_logging=False, exp_name=None, env_cfg_key=None):
        # Load the game and the config from the module with the game name
        try:
            game_module = importlib.import_module("games." + game_name)
            self.Game = game_module.Game
            if env_cfg_key:
                game_module.cfg.update(game_module.cfgs[env_cfg_key])
                if exp_name:
                    game_module.cfg['exp_name'] = exp_name
            self.config = game_module.MuZeroConfig()
        except ModuleNotFoundError as err:
            print(
                f'{game_name} is not a supported game name, try "cartpole" or refer to the documentation for adding a new game.'
            )
            raise err

        # Overwrite the config
        if config:
            if type(config) is dict:
                for param, value in config.items():
                    setattr(self.config, param, value)
            else:
                self.config = config

        wandb.init(project='tree-search-planning', entity=os.environ['WANDB_USERNAME'], tags=[game_name])
        wandb.config.update(self.config)

        # Fix random generator seed
        numpy.random.seed(self.config.seed)
        torch.manual_seed(self.config.seed)

        # Manage GPUs
        if self.config.max_num_gpus == 0 and (
            self.config.selfplay_on_gpu
            or self.config.train_on_gpu
            or self.config.reanalyse_on_gpu
        ):
            raise ValueError(
                "Inconsistent MuZeroConfig: max_num_gpus = 0 but GPU requested by selfplay_on_gpu or train_on_gpu or reanalyse_on_gpu."
            )
        if (
            self.config.selfplay_on_gpu
            or self.config.train_on_gpu
            or self.config.reanalyse_on_gpu
        ):
            total_gpus = (
                self.config.max_num_gpus
                if self.config.max_num_gpus is not None
                else torch.cuda.device_count()
            )
        else:
            total_gpus = 0

        # NOTE(sergio): looks like `split_resources_in` is only used for parallel experiments for hyperparameter search purposes
        self.num_gpus = total_gpus / split_resources_in
        if 1 < self.num_gpus:
            self.num_gpus = math.floor(self.num_gpus)

        '''
        print('Initializing wandb')
        wandb.init(
            project='tsmp',
            entity="a532de18b85163ddb064becddfb8443743192480",#plff',
            experiment_name = '_'.join(self.config.results_path.split('/')[-2:])
        )
        '''

        print('Initializing Ray')
        ray.init(
            _temp_dir=os.environ['RAY_TEMP_DIR'],
            num_gpus=total_gpus,
            ignore_reinit_error=True,
            object_store_memory=10000000000,   # Using 10 GB so it can be in /dev/shm at Vector
        )

        # Checkpoint and replay buffer used to initialize workers
        self.checkpoint = {
            "weights": None,
            "optimizer_state": None,
            "total_reward": 0,
            "muzero_reward": 0,
            "opponent_reward": 0,
            "episode_length": 0,
            "mean_value": 0,
            "training_step": 0,
            "lr": 0,
            "total_loss": 0,
            "value_loss": 0,
            "reward_loss": 0,
            "terminal_loss": 0,
            "policy_loss": 0,
<<<<<<< HEAD
            "reconstruction_loss": 0,
=======
            "kl_loss": 0,
>>>>>>> 6211b323
            "num_played_games": 0,
            "num_played_steps": 0,
            "n_env_interactions": 0,
            "num_reanalysed_games": 0,
            "terminate": False,
            "visit_dist_entropy": 0,
            "best_return": 0,
            "policy_ent": 0,
            'avg_visit_dist': np.zeros(5),
        }
        self.replay_buffer = {}

        self.load_model(
            os.path.join(self.config.results_path, 'model.checkpoint'),
            os.path.join(self.config.results_path, 'replay_buffer.pkl'),
        )

        # NOTE(sergio): I am a bit confused with the purpose of CPUActor.
        #               It looks like it is not used anywhere else in the codebase, and the object ref is lost after this point
        #               If it is only to get the initial weights, why do we need a ray remote actor/function for that?
        #               Is this just a way to guarantee we get the same weights across all workers?
        #               This would only be true if Ray operates similarly to Horovod, and we are actually kicking off 1 training process per worker,
        #               although this was not my impression
        print('Initializing CPUActor')
        cpu_actor = CPUActor.remote()
        cpu_weights = cpu_actor.get_initial_weights.remote(self.config)
        self.checkpoint["weights"], self.summary = copy.deepcopy(ray.get(cpu_weights))

        # Workers
        self.self_play_workers = None
        self.test_worker = None
        self.training_worker = None
        self.reanalyse_worker = None
        self.replay_buffer_worker = None
        self.shared_storage_worker = None

        self.remote_logging = remote_logging

    def train(self, log_in_tensorboard=True):
        """
        Spawn ray workers and launch the training.

        Args:
            log_in_tensorboard (bool): Start a testing worker and log its performance in TensorBoard.
        """
        if log_in_tensorboard or self.config.save_model:
            os.makedirs(self.config.results_path, exist_ok=True)

        # Manage GPUs
        if 0 < self.num_gpus:
            # NOTE(sergio): is it reasonable to keep self-play in CPU for small models? Seems like it's the case by default (given game defs)
            # NOTE(sergio): Why does it need a GPU for tensorboard logging?
            num_gpus_per_worker = self.num_gpus / (
                self.config.train_on_gpu
                + self.config.num_workers * self.config.selfplay_on_gpu
                + log_in_tensorboard * self.config.selfplay_on_gpu
                + self.config.use_last_model_value * self.config.reanalyse_on_gpu
            )
            if 1 < num_gpus_per_worker:
                num_gpus_per_worker = math.floor(num_gpus_per_worker)
        else:
            num_gpus_per_worker = 0

        # Initialize workers
        print('Initializing training workers')
        self.training_worker = trainer.Trainer.options(
            num_cpus=0, num_gpus=num_gpus_per_worker if self.config.train_on_gpu else 0,
        ).remote(self.checkpoint, self.config)

        self.shared_storage_worker = shared_storage.SharedStorage.remote(
            self.checkpoint, self.config,
        )
        self.shared_storage_worker.set_info.remote("terminate", False)

        self.replay_buffer_worker = replay_buffer.ReplayBuffer.remote(
            self.checkpoint, self.replay_buffer, self.config
        )

        if self.config.use_last_model_value:
            self.reanalyse_worker = replay_buffer.Reanalyse.options(
                num_cpus=0,
                num_gpus=num_gpus_per_worker if self.config.reanalyse_on_gpu else 0,
            ).remote(self.checkpoint, self.config)

        print('Initializing self-play workers')
<<<<<<< HEAD
        self.self_play_workers = [
            self_play.SelfPlay.options(
                num_cpus=0,
                num_gpus=num_gpus_per_worker if self.config.selfplay_on_gpu else 0,
            ).remote(
                self.checkpoint, self.Game, self.config, self.config.seed + seed 
            )
            for seed in range(self.config.num_workers)
        ]
=======

        if hasattr(self.config, 'risk_sensitive') and self.config.risk_sensitive:
            self.self_play_workers = [
                self_play_risk_sensitive.SelfPlay.options(
                    num_cpus=0,
                    num_gpus=num_gpus_per_worker if self.config.selfplay_on_gpu else 0,
                ).remote(
                    self.checkpoint, self.Game, self.config, self.config.seed + seed,
                )
                for seed in range(self.config.num_workers)
            ]
        elif hasattr(self.config, 'stochastic_dynamics') and self.config.stochastic_dynamics:
            self.self_play_workers = [
                self_play_stochastic.SelfPlay.options(
                    num_cpus=0,
                    num_gpus=num_gpus_per_worker if self.config.selfplay_on_gpu else 0,
                ).remote(
                    self.checkpoint, self.Game, self.config, self.config.seed + seed,
                )
                for seed in range(self.config.num_workers)
            ]
        else:
            self.self_play_workers = [
                self_play.SelfPlay.options(
                    num_cpus=0,
                    num_gpus=num_gpus_per_worker if self.config.selfplay_on_gpu else 0,
                ).remote(
                    self.checkpoint, self.Game, self.config, self.config.seed + seed,
                )
                for seed in range(self.config.num_workers)
            ]
>>>>>>> 6211b323

        # Launch workers
        # NOTE(sergio): why is a list comprehension used here?
        print('Launching continuous self-play')
        [
            self_play_worker.continuous_self_play.remote(
                self.shared_storage_worker, self.replay_buffer_worker
            )
            for self_play_worker in self.self_play_workers
        ]
        self.training_worker.continuous_update_weights.remote(
            self.replay_buffer_worker, self.shared_storage_worker
        )
        if self.config.use_last_model_value:
            self.reanalyse_worker.reanalyse.remote(
                self.replay_buffer_worker, self.shared_storage_worker
            )

        if log_in_tensorboard:
            print('Initializing tensorboard logging')
            if self.remote_logging:
                self.remote_logging_loop.remote(
                    self, num_gpus_per_worker if self.config.selfplay_on_gpu else 0,
                )
            else:
                self.logging_loop(
                    num_gpus_per_worker if self.config.selfplay_on_gpu else 0,
                )

    @ray.remote
    def remote_logging_loop(self, num_gpus):
        self.logging_loop(num_gpus)

    def logging_loop(self, num_gpus):
        """
        Keep track of the training performance.
        """
        # Launch the test worker to get performance metrics
        if hasattr(self.config, 'risk_sensitive') and self.config.risk_sensitive:
            self.test_worker = self_play_risk_sensitive.SelfPlay.options(
                num_cpus=0, num_gpus=num_gpus,
            ).remote(
                self.checkpoint,
                self.Game,
                self.config,
                self.config.seed + self.config.num_workers,
            )
        elif hasattr(self.config, 'stochastic_dynamics') and self.config.stochastic_dynamics:
            self.test_worker = self_play_stochastic.SelfPlay.options(
                num_cpus=0, num_gpus=num_gpus,
            ).remote(
                self.checkpoint,
                self.Game,
                self.config,
                self.config.seed + self.config.num_workers,
            )
        else:
            self.test_worker = self_play.SelfPlay.options(
                num_cpus=0, num_gpus=num_gpus,
            ).remote(
                self.checkpoint,
                self.Game,
                self.config,
                self.config.seed + self.config.num_workers,
            )
        self.test_worker.continuous_self_play.remote(
            self.shared_storage_worker, None, True
        )

        # Write everything in TensorBoard
        writer = SummaryWriter(self.config.results_path)

        print(
            "\nTraining...\nRun tensorboard --logdir ./results and go to http://localhost:6006/ to see in real time the training performance.\n"
        )

        # Save hyperparameters to TensorBoard
        hp_table = [
            f"| {key} | {value} |" for key, value in self.config.__dict__.items()
        ]
        writer.add_text(
            "Hyperparameters",
            "| Parameter | Value |\n|-------|-------|\n" + "\n".join(hp_table),
        )
        # Save model representation
        writer.add_text(
            "Model summary", self.summary,
        )
        # Loop for updating the training performance
        counter = 0
        keys = [
            "total_reward",
            "muzero_reward",
            "opponent_reward",
            "episode_length",
            "mean_value",
            "training_step",
            "lr",
            "total_loss",
            "value_loss",
            "reward_loss",
            "terminal_loss",
            "policy_loss",
<<<<<<< HEAD
            "reconstruction_loss",
=======
            "kl_loss",
>>>>>>> 6211b323
            "num_played_games",
            "num_played_steps",
            "n_env_interactions",
            "num_reanalysed_games",
            "avg_visit_dist",
            "visit_dist_entropy",
            "policy_ent",
            "best_return",
        ]
        info = ray.get(self.shared_storage_worker.get_info.remote(keys))
        try:
            while info["training_step"] < self.config.training_steps:
                info = ray.get(self.shared_storage_worker.get_info.remote(keys))
                wandb.log(info)
                writer.add_scalar(
                    "0.visit_dist_entropy", info["visit_dist_entropy"], counter
                )

                writer.add_scalar(
                    "1.Total_reward/1.Total_reward", info["total_reward"], counter,
                )
                writer.add_scalar(
                    "1.Total_reward/2.Mean_value", info["mean_value"], counter,
                )
                writer.add_scalar(
                    "1.Total_reward/3.Episode_length", info["episode_length"], counter,
                )
                writer.add_scalar(
                    "1.Total_reward/4.MuZero_reward", info["muzero_reward"], counter,
                )
                writer.add_scalar(
                    "1.Total_reward/5.Opponent_reward",
                    info["opponent_reward"],
                    counter,
                )
                writer.add_scalar(
                    "2.Workers/1.Self_played_games", info["num_played_games"], counter,
                )
                writer.add_scalar(
                    "2.Workers/2.Training_steps", info["training_step"], counter
                )
                writer.add_scalar(
                    "2.Workers/3.Self_played_steps", info["num_played_steps"], counter
                )
                writer.add_scalar(
                    "2.Workers/4.Reanalysed_games",
                    info["num_reanalysed_games"],
                    counter,
                )
                writer.add_scalar(
                    "2.Workers/5.Training_steps_per_self_played_step_ratio",
                    info["training_step"] / max(1, info["num_played_steps"]),
                    counter,
                )
                writer.add_scalar("2.Workers/6.Learning_rate", info["lr"], counter)
                writer.add_scalar(
                    "2.Workers/3.Environment_interactions", info["n_env_interactions"], counter
                )
                writer.add_scalar(
                    "3.Loss/1.Total_weighted_loss", info["total_loss"], counter
                )
                writer.add_scalar("3.Loss/Value_loss", info["value_loss"], counter)
                writer.add_scalar("3.Loss/Reward_loss", info["reward_loss"], counter)
                writer.add_scalar("3.Loss/Terminal_loss", info["terminal_loss"], counter)
                writer.add_scalar("3.Loss/Policy_loss", info["policy_loss"], counter)
<<<<<<< HEAD
                writer.add_scalar("3.Loss/Reconstruction_loss", info["reconstruction_loss"], counter)
=======
                writer.add_scalar("3.Loss/KL_loss", info["kl_loss"], counter)
>>>>>>> 6211b323
                print(
                    f'Last test reward: {info["total_reward"]:.2f}. Training step: {info["training_step"]}/{self.config.training_steps}. Played games: {info["num_played_games"]}. Loss: {info["total_loss"]:.2f}. Terminal Loss: {info["terminal_loss"]:.2f}. Reconstruction Loss: {info["reconstruction_loss"]:.2f}. Policy Loss: {info["policy_loss"]:.2f}. Value Loss: {info["value_loss"]:.2f}. Reward Loss: {info["reward_loss"]:.2f}')
                counter += 1

                if counter % 500 == 0 and self.config.save_model:
                    # Persist replay buffer to disk
                    self.replay_buffer = ray.get(self.replay_buffer_worker.get_buffer.remote())
                    print(f"\n\nPersisting replay buffer({len(self.replay_buffer)}) games to disk...")
                    pickle.dump(
                        {
                            "buffer": self.replay_buffer,
                            "num_played_games": self.checkpoint["num_played_games"],
                            "num_played_steps": self.checkpoint["num_played_steps"],
                            "n_env_interactions": self.checkpoint["n_env_interactions"],
                            "num_reanalysed_games": self.checkpoint["num_reanalysed_games"],
                        },
                        open(os.path.join(self.config.results_path, "replay_buffer.pkl"), "wb"),
                    )
                time.sleep(5.0)

        except KeyboardInterrupt:
            pass

        self.terminate_workers()

        if self.config.save_model:
            # Persist replay buffer to disk
            print("\n\nPersisting replay buffer games to disk...")
            pickle.dump(
                {
                    "buffer": self.replay_buffer,
                    "num_played_games": self.checkpoint["num_played_games"],
                    "num_played_steps": self.checkpoint["num_played_steps"],
                    "n_env_interactions": self.checkpoint["n_env_interactions"],
                    "num_reanalysed_games": self.checkpoint["num_reanalysed_games"],
                },
                open(os.path.join(self.config.results_path, "replay_buffer.pkl"), "wb"),
            )
            print(os.path.join(self.config.results_path, "replay_buffer.pkl"))

    def terminate_workers(self):
        """
        Softly terminate the running tasks and garbage collect the workers.
        """
        if self.shared_storage_worker:
            self.shared_storage_worker.set_info.remote("terminate", True)
            self.checkpoint = ray.get(
                self.shared_storage_worker.get_checkpoint.remote()
            )
        if self.replay_buffer_worker:
            self.replay_buffer = ray.get(self.replay_buffer_worker.get_buffer.remote())

        print("\nShutting down workers...")

        self.self_play_workers = None
        self.test_worker = None
        self.training_worker = None
        self.reanalyse_worker = None
        self.replay_buffer_worker = None
        self.shared_storage_worker = None

    def test(
        self,
        render=True,
        opponent=None,
        muzero_player=None,
        num_tests=1,
        num_gpus=0,
        save_gif=False,
        output_path=None,
        policy_only=False,
        uniform_policy=False,
        num_simulations=None,
    ):
        """
        Test the model in a dedicated thread.

        Args:
            render (bool): To display or not the environment. Defaults to True.

            opponent (str): "self" for self-play, "human" for playing against MuZero and "random"
            for a random agent, None will use the opponent in the config. Defaults to None.

            muzero_player (int): Player number of MuZero in case of multiplayer
            games, None let MuZero play all players turn by turn, None will use muzero_player in
            the config. Defaults to None.

            num_tests (int): Number of games to average. Defaults to 1.

            num_gpus (int): Number of GPUs to use, 0 forces to use the CPU. Defaults to 0.

        Returns:

        """
        opponent = opponent if opponent else self.config.opponent
        muzero_player = muzero_player if muzero_player else self.config.muzero_player
<<<<<<< HEAD
=======
        if hasattr(self.config, 'risk_sensitive') and self.config.risk_sensitive:
            self_play_worker = self_play_local_risk_sensitive.SelfPlay(self.checkpoint, self.Game, self.config, numpy.random.randint(10000))
        elif hasattr(self.config, 'stochastic_dynamics') and self.config.stochastic_dynamics:
            self_play_worker = self_play_local_stochastic.SelfPlay(self.checkpoint, self.Game, self.config, numpy.random.randint(10000))
        else:
            self_play_worker = self_play_local.SelfPlay(self.checkpoint, self.Game, self.config, numpy.random.randint(10000))
>>>>>>> 6211b323
        results = []
        for i in range(num_tests):
            print(f"Testing {i+1}/{num_tests}")
            self_play_worker = self_play_local.SelfPlay(self.checkpoint, self.Game, self.config, numpy.random.randint(10000), output_path)
            results.append(
                self_play_worker.play_game(
                    0,
                    0,
                    render,
                    opponent,
                    muzero_player,
                    save_gif=save_gif,
                    policy_only=policy_only,
                    uniform_policy=uniform_policy,
                    num_simulations=num_simulations
                )
            )
            self_play_worker.close_game()

        if len(self.config.players) == 1:
            mean_total_reward = numpy.mean([sum(history.reward_history) for history in results])
        else:
            mean_total_reward = numpy.mean(
                [
                    sum(
                        reward
                        for i, reward in enumerate(history.reward_history)
                        if history.to_play_history[i - 1] == muzero_player
                    )
                    for history in results
                ]
            )

        mean_episode_length = numpy.mean([len(history.action_history) - 1 for history in results])

        result = {
            'mean_total_reward': mean_total_reward,
            'mean_episode_length': mean_episode_length
        }

        return result


    def load_model(self, checkpoint_path=None, replay_buffer_path=None):
        """
        Load a model and/or a saved replay buffer.

        Args:
            checkpoint_path (str): Path to model.checkpoint or model.weights.

            replay_buffer_path (str): Path to replay_buffer.pkl
        """
        # Load checkpoint
        if checkpoint_path:
            if os.path.exists(checkpoint_path):
                self.checkpoint = torch.load(checkpoint_path, map_location="cpu")
                print(f"\nUsing checkpoint from {checkpoint_path}")
            else:
                print(f"\nThere is no model saved in {checkpoint_path}.")

        # Load replay buffer
        if replay_buffer_path:
            if os.path.exists(replay_buffer_path):
                with open(replay_buffer_path, "rb") as f:
                    replay_buffer_infos = pickle.load(f)
                self.replay_buffer = replay_buffer_infos["buffer"]
                self.checkpoint["num_played_steps"] = replay_buffer_infos[
                    "num_played_steps"
                ]
                self.checkpoint["n_env_interactions"] = replay_buffer_infos[
                    "n_env_interactions"
                ]
                self.checkpoint["num_played_games"] = replay_buffer_infos[
                    "num_played_games"
                ]
                self.checkpoint["num_reanalysed_games"] = replay_buffer_infos[
                    "num_reanalysed_games"
                ]

                print(f"\nInitializing replay buffer with {replay_buffer_path}")
            else:
                print(
                    f"Warning: Replay buffer path '{replay_buffer_path}' doesn't exist.  Using empty buffer."
                )
                self.checkpoint["training_step"] = 0
                self.checkpoint["num_played_steps"] = 0
                self.checkpoint["n_env_interactions"] = 0
                self.checkpoint["num_played_games"] = 0
                self.checkpoint["num_reanalysed_games"] = 0
        else:
            self.checkpoint["training_step"] = 0
            self.checkpoint["num_played_steps"] = 0
            self.checkpoint["n_env_interactions"] = 0
            self.checkpoint["num_played_games"] = 0
            self.checkpoint["num_reanalysed_games"] = 0

    def diagnose_model(self, horizon):
        """
        Play a game only with the learned model then play the same trajectory in the real
        environment and display information.

        Args:
            horizon (int): Number of timesteps for which we collect information.
        """
        game = self.Game(self.config.seed)
        obs = game.reset()
        dm = diagnose_model.DiagnoseModel(self.checkpoint, self.config)
        dm.compare_virtual_with_real_trajectories(obs, game, horizon)
        input("Press enter to close all plots")
        dm.close_all()


@ray.remote(num_cpus=0, num_gpus=0)
class CPUActor:
    # Trick to force DataParallel to stay on CPU to get weights on CPU even if there is a GPU
    def __init__(self):
        pass

    def get_initial_weights(self, config):
        model = models.MuZeroNetwork(config)
        weigths = model.get_weights()
        summary = str(model).replace("\n", " \n\n")
        return weigths, summary


# def log_to_wandb(measurements, prefix=""):
#     logs = {}
#     for k, v in measurements.items():
# 	key = f"{prefix}_{k}" if prefix else k
# 	if v:
# 	    logs[key] = v[-1]
#     wandb.log(logs)
# <|MERGE_RESOLUTION|>--- conflicted
+++ resolved
@@ -137,11 +137,8 @@
             "reward_loss": 0,
             "terminal_loss": 0,
             "policy_loss": 0,
-<<<<<<< HEAD
             "reconstruction_loss": 0,
-=======
             "kl_loss": 0,
->>>>>>> 6211b323
             "num_played_games": 0,
             "num_played_steps": 0,
             "n_env_interactions": 0,
@@ -227,17 +224,6 @@
             ).remote(self.checkpoint, self.config)
 
         print('Initializing self-play workers')
-<<<<<<< HEAD
-        self.self_play_workers = [
-            self_play.SelfPlay.options(
-                num_cpus=0,
-                num_gpus=num_gpus_per_worker if self.config.selfplay_on_gpu else 0,
-            ).remote(
-                self.checkpoint, self.Game, self.config, self.config.seed + seed 
-            )
-            for seed in range(self.config.num_workers)
-        ]
-=======
 
         if hasattr(self.config, 'risk_sensitive') and self.config.risk_sensitive:
             self.self_play_workers = [
@@ -269,7 +255,6 @@
                 )
                 for seed in range(self.config.num_workers)
             ]
->>>>>>> 6211b323
 
         # Launch workers
         # NOTE(sergio): why is a list comprehension used here?
@@ -373,11 +358,8 @@
             "reward_loss",
             "terminal_loss",
             "policy_loss",
-<<<<<<< HEAD
             "reconstruction_loss",
-=======
             "kl_loss",
->>>>>>> 6211b323
             "num_played_games",
             "num_played_steps",
             "n_env_interactions",
@@ -443,11 +425,8 @@
                 writer.add_scalar("3.Loss/Reward_loss", info["reward_loss"], counter)
                 writer.add_scalar("3.Loss/Terminal_loss", info["terminal_loss"], counter)
                 writer.add_scalar("3.Loss/Policy_loss", info["policy_loss"], counter)
-<<<<<<< HEAD
                 writer.add_scalar("3.Loss/Reconstruction_loss", info["reconstruction_loss"], counter)
-=======
                 writer.add_scalar("3.Loss/KL_loss", info["kl_loss"], counter)
->>>>>>> 6211b323
                 print(
                     f'Last test reward: {info["total_reward"]:.2f}. Training step: {info["training_step"]}/{self.config.training_steps}. Played games: {info["num_played_games"]}. Loss: {info["total_loss"]:.2f}. Terminal Loss: {info["terminal_loss"]:.2f}. Reconstruction Loss: {info["reconstruction_loss"]:.2f}. Policy Loss: {info["policy_loss"]:.2f}. Value Loss: {info["value_loss"]:.2f}. Reward Loss: {info["reward_loss"]:.2f}')
                 counter += 1
@@ -544,15 +523,12 @@
         """
         opponent = opponent if opponent else self.config.opponent
         muzero_player = muzero_player if muzero_player else self.config.muzero_player
-<<<<<<< HEAD
-=======
         if hasattr(self.config, 'risk_sensitive') and self.config.risk_sensitive:
             self_play_worker = self_play_local_risk_sensitive.SelfPlay(self.checkpoint, self.Game, self.config, numpy.random.randint(10000))
         elif hasattr(self.config, 'stochastic_dynamics') and self.config.stochastic_dynamics:
             self_play_worker = self_play_local_stochastic.SelfPlay(self.checkpoint, self.Game, self.config, numpy.random.randint(10000))
         else:
             self_play_worker = self_play_local.SelfPlay(self.checkpoint, self.Game, self.config, numpy.random.randint(10000))
->>>>>>> 6211b323
         results = []
         for i in range(num_tests):
             print(f"Testing {i+1}/{num_tests}")
