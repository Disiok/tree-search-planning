--- conflicted
+++ resolved
@@ -63,12 +63,7 @@
 
         ### Game
         #self.observation_shape = (1, 1, NUM_SPEEDS * NUM_LANES * HORIZON + NUM_SPEEDS)  # Dimensions of the game observation, must be 3D (channel, height, width). For a 1D array, please reshape it to (1, 1, length of array)
-<<<<<<< HEAD
-        self.observation_shape = (1, 1, 423)
-        # self.observation_shape = (1, 1, 183)
-=======
         self.observation_shape = (1, 1, cfg['dim'])
->>>>>>> 9f43b97d
         self.action_space = list(range(5))  # Fixed list of all possible actions. You should only edit the length
         self.players = list(range(1))  # List of players. You should only edit the length
         self.stacked_observations = 1  # Number of previous observations and previous actions to add to the current observation
@@ -126,15 +121,6 @@
 
         ### Training
         # self.results_path = os.path.join(os.path.dirname(os.path.realpath(__file__)), "../results", os.path.basename(__file__)[:-3], 'hyperparameter_search_normalized_random_dirichlet', datetime.datetime.now().strftime("%Y-%m-%d--%H-%M-%S"))  # Path to store the model weights and TensorBoard logs
-<<<<<<< HEAD
-        self.results_path = os.path.join(
-            os.path.dirname(os.path.realpath(__file__)),
-            "../results", os.path.basename(__file__)[:-3],
-            datetime.datetime.now().strftime("%Y-%m-%d--%H-%M-%S")
-        )  # Path to store the model weights and TensorBoard logs
-        self.save_model = True  # Save the checkpoint in results_path as model.checkpoint
-        self.training_steps = 50000  # Total number of training steps (ie weights update according to a batch)
-=======
         
         if 'exp_name' in cfg:
             self.results_path = os.path.join(
@@ -152,7 +138,6 @@
         self.cfg_file = cfg['cfg']
         self.save_model = True  # Save the checkpoint in results_path as model.checkpoint
         self.training_steps = 10000  # Total number of training steps (ie weights update according to a batch)
->>>>>>> 9f43b97d
         self.batch_size = 512 # Number of parts of games to train on at each training step
         self.checkpoint_interval = 300  # 10  # Number of training steps before using the model for self-playing
         self.policy_loss_weight = 1.0  # Scale the value loss to avoid overfitting of the value function, paper recommends 0.25 (See paper appendix Reanalyze)
@@ -226,13 +211,8 @@
     def __init__(self, cfg_file='', seed=None, monitor_path=None):
         # self.env = gym.make(self.ENV_NAME)
         this_dir = os.path.dirname(os.path.abspath(__file__))
-<<<<<<< HEAD
-        self.env = load_environment(os.path.join(this_dir, 'cross_merge_configs', 'env_no_actors_2lane.json'))
-        # self.env = load_environment(os.path.join(this_dir, 'cross_merge_configs', '1lane.json'))
-=======
         print(f"Using config {cfg_file}")
         self.env = load_environment(os.path.join(this_dir, 'cross_merge_configs', cfg_file))
->>>>>>> 9f43b97d
         
         if monitor_path is not None:
             self.env = MonitorV2(self.env, monitor_path, video_callable=False)
